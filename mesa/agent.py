--- conflicted
+++ resolved
@@ -13,11 +13,7 @@
 class Agent:
     """ Base class for a model agent. """
 
-<<<<<<< HEAD
-    def __init__(self, unique_id, model):
-=======
-    def __init__(self, unique_id: int, model: Model) -> None:
->>>>>>> bb56278d
+  def __init__(self, unique_id: int, model: Model) -> None:
         """ Create a new agent. """
         self.unique_id = unique_id
         self.model = model
